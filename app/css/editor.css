--- conflicted
+++ resolved
@@ -703,13 +703,6 @@
     color: #333;
     background-color: #fff;
 }
-<<<<<<< HEAD
-body.dark div.modal-view input[type=text], body.dark div.modal-view input[type=password] {
-    color: #eee;
-    background-color: #000;
-}
-=======
->>>>>>> 1082f60a
 div.modal-view #item-list {
     position: absolute;
     overflow-y: scroll;
