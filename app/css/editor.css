body {
    font-family: Tahoma, Arial;
    overflow: hidden;
    background-color: #fff;
}

#wait-logo {
    position: absolute;
    top: 0;
    bottom: 0;
    left: 0;
    right: 0;
    margin: auto;
}

#editor-wrapper-wrapper {
    position: absolute;
    top: 25px;
    bottom: 0;
    left: 0;
    right: 0;
}

body.native-chrome #editor-wrapper-wrapper {
    top: 0;
}

#editor-wrapper-wrapper.left-tree {
    left: 300px;
}
#editor-wrapper-wrapper.top-menu {
    top: 50px;
}
body.native-chrome #editor-wrapper-wrapper.top-menu {
    top: 25px;
}
#editor-wrapper {
    position: relative;
    width: 100%;
    height: 100%;
<<<<<<< HEAD
=======
    background-color: #fff;
}
#editor-wrapper .webview-wrapper {
    position: absolute;
    top: 0;
    left: 0;
    bottom: 0;
    right: 0;
    width: auto;
    height: auto;
    z-index: 1000;
    margin: 30px;
}
#editor-wrapper .webview {
    position: absolute;
    display: block;
    border: 0;
    height: 100%;
    width: 100%;
    background-color: #fff;
    border: 1px solid #000;
}
body.dark #editor-wrapper {
    background-color: #333;
>>>>>>> 2ef64f70
}
#sandbox {
    z-index: 500;
    position: absolute;
    left: 50px;
    right: 0;
    top: 50px;
    width: 500px;
    height: 200px;
}
.inactive-editor {
    opacity: 0.80;
}
div.editor-single {
    position: absolute;
    top: 0;
    right: 0;
    bottom: 0;
    left: 0;
}
div.editor-disabled {
    display: none;
}
div.editor-vsplit2-left-0 {
    position: absolute;
    top: 0;
    left: 0;
    bottom: 0;
    width: 50%;
}
div.editor-vsplit2-right-0 {
    position: absolute;
    border-left: 1px solid #aaa;
    top: 0;
    right: 0;
    bottom: 0;
    width: 50%;
}
div.editor-vsplit2-left-1 {
    position: absolute;
    top: 0;
    left: 0;
    bottom: 0;
    width: 33.33%;
}
div.editor-vsplit2-right-1 {
    position: absolute;
    border-left: 1px solid #aaa;
    top: 0;
    right: 0;
    bottom: 0;
    width: 66.66%;
}
div.editor-vsplit2-left-2 {
    position: absolute;
    top: 0;
    left: 0;
    bottom: 0;
    width: 66.66%;
}
div.editor-vsplit2-right-2 {
    position: absolute;
    border-left: 1px solid #aaa;
    top: 0;
    right: 0;
    bottom: 0;
    width: 33.33%;
}
div.editor-vsplit3-left {
    position: absolute;
    top: 0;
    left: 0;
    bottom: 0;
    width: 33.33%;
}
div.editor-vsplit3-middle {
    position: absolute;
    border-left: 1px solid #aaa;
    top: 0;
    bottom: 0;
    left: 50%;
    margin-left: -16.666%;
    width: 33.33%;
}
div.editor-vsplit3-right {
    position: absolute;
    border-left: 1px solid #aaa;
    top: 0;
    right: 0;
    bottom: 0;
    width: 33.3%;
}
div.pathbar-single {
    right: 0;
    left: 0;
}
div.pathbar-disabled {
    display: none;
}
div.pathbar-vsplit2-left-0 {
    left: 0;
    width: 50%;
}
div.pathbar-vsplit2-right-0 {
    right: 0;
    width: 50%;
}
div.pathbar-vsplit2-left-1 {
    left: 0;
    width: 33.33%;
}
div.pathbar-vsplit2-right-1 {
    right: 0;
    width: 66.66%;
}
div.pathbar-vsplit2-left-2 {
    left: 0;
    width: 66.66%;
}
div.pathbar-vsplit2-right-2 {
    right: 0;
    width: 33.33%;
}
div.pathbar-vsplit3-left {
    left: 0;
    width: 33.33%;
}
div.pathbar-vsplit3-middle {
    left: 50%;
    margin-left: -16.666%;
    width: 33.33%;
}
div.pathbar-vsplit3-right {
    right: 0;
    width: 33.3%;
}
div.preview-vsplit2-right-0 {
    position: absolute;
    border-left: 1px solid #aaa;
    top: 0;
    right: 0;
    bottom: 0;
    width: 50%;
}
div.preview-vsplit2-right-1 {
    position: absolute;
    border-left: 1px solid #aaa;
    top: 0;
    right: 0;
    bottom: 0;
    width: 66.66%;
}
div.preview-vsplit2-right-2 {
    position: absolute;
    border-left: 1px solid #aaa;
    top: 0;
    right: 0;
    bottom: 0;
    width: 33.33%;
}
#preview {
    position: absolute;
    display: block;
    border: 0;
    height: 100%;
    width: 100%;
}
#goto {
    position: absolute;
    padding: 0;
    z-index: 1000;
    font-family:'Monaco', 'Menlo', 'Ubuntu Mono', 'Consolas', 'source-code-pro', monospace;
    font-size: 12px;
    top: 4px;
    background: #aaa;
    border-top-right-radius: 5px;
    border-top-left-radius: 5px;
}
#goto input {
    font-size: 12px;
    width: 100%;
    box-sizing: border-box;
    -moz-box-sizing: border-box;
    -webkit-box-sizing: border-box;
    outline-width: 0;
    border: 0;
    padding: 2px 8px 2px 8px;
    font-family:'Monaco', 'Menlo', 'Ubuntu Mono', 'Consolas', 'source-code-pro', monospace;
    background-color: #aaa;
    color: #000;
}
#gotohint {
    border-right: solid 1px #888;
    border-left: solid 1px #888;
    background: #666;
    color: #fff;
    margin-top: -3px;
    padding: 2px;
    font-size: 11px;
}
#results {
    border-right: solid 1px #888;
    border-left: solid 1px #888;
    border-bottom: solid 1px #888;
}
#results .ace_autocomplete {
    position: relative !important;
    box-shadow: none !important;
    width: 100% !important;
    background: none;
    border: 0 !important;
}
.pathbar {
    position: absolute;
    top: 0;
    z-index: 999;
    text-align: center;
    color: #555;
}
.pathbar.active {
    color: #000;
}
.pathbar .path {
    font-family: 'Monaco', 'Menlo', 'Ubuntu Mono', 'Consolas', 'source-code-pro', monospace;
    font-size: 13px;
    font-weight: normal;
    margin-top: 4px;
    /*height: 18px;*/
    margin-left: auto;
    margin-right: auto;
    display: inline-block;
    padding: 2px 8px 4px 8px;
    border-top-right-radius: 5px;
    border-top-left-radius: 5px;
    background-color: #aaa;
    /*-webkit-app-region: no-drag;*/
}
.pathbar .info {
    position: absolute;
    right: 10px;
    top: 6px;
    font-family:'Monaco', 'Menlo', 'Ubuntu Mono', 'Consolas', 'source-code-pro', monospace;
    font-size: 12px;
    color: #777;
}
.pathbar .error {
    color: red;
}
.hidden {
    display: none;
}
.ace_editor.ace_autocomplete {
    width: 400px !important;
}
.ace_autocomplete .ace_completion-highlight {
    text-decoration: underline;
    text-shadow: none !important;
    color: #333 !important;
}
.ace_line-hover {
    border: 0 !important;
    background: #eee !important;
}
.ace_autocomplete .ace_active-line {
    background-color: #eee !important;
}
body .ace_autocomplete .ace_line {
    margin-left: 16px;
}
.actionbox.ace_autocomplete {
    background: #eee !important;
}
.tree {
    position: absolute;
    left: 0;
    bottom: 0;
    width: 300px;
    border-right: solid 1px black;
    background: #fff;
    padding: 0;
    z-index: 999;
    font-family:'Monaco', 'Menlo', 'Ubuntu Mono', 'Consolas', 'source-code-pro', monospace;
    font-size: 12px;
    overflow: scroll;
}
.dynatree-container {
    border: none !important;
    background-color: #fff;
}
#blockui {
    position: absolute;
    font-family:'Monaco', 'Menlo', 'Ubuntu Mono', 'Consolas', 'source-code-pro', monospace;
    font-size: 14px;
    top: 25px;
    left: 0;
    right: 0;
    bottom: 0;
    text-align: center;
    padding-top: 100px;
    z-index: 9999;
    background-color: #fff;
    color: #333;
}
body.dark #blockui {
    background-color: #333;
    color: #eee;
}
body.native-chrome #blockui {
    top: 0;
}

#blockui img {
}
#dialog {
    position: fixed;
    border: solid 1px #ccc;
    color: #000;
    font-family:'Monaco', 'Menlo', 'Ubuntu Mono', 'Consolas', 'source-code-pro', monospace;
    font-size: 14px;
    padding: 10px;
    left: 50%;
    top: 50%;
    background-color: white;
    z-index: 100;
    overflow: scroll;
}
#dialog input {
    font-size: 14px;
    font-family:'Monaco', 'Menlo', 'Ubuntu Mono', 'Consolas', 'source-code-pro', monospace;
    width: 100%;
    box-sizing: border-box;
    padding: 5px;
    -moz-box-sizing: border-box;
    -webkit-box-sizing: border-box;
    outline-width: 0;
    border-left: 0;
    border-right: 0;
    border-bottom: 1px dotted gray;
    border-top: 0;
}
#dialog div.buttons {
    position: absolute;
    bottom: 5px;
    right: 5px;
}
body.custom-scroll ::-webkit-scrollbar {
    background: none;
}
body.custom-scroll ::-webkit-scrollbar-track-piece {
    margin: 4px;
}
body.custom-scroll ::-webkit-scrollbar-thumb {
    border: solid 0 transparent;
    border-right-width: 4px;
    border-left-width: 4px;
    -webkit-border-radius: 9px 4px;
    -webkit-box-shadow: inset 0 0 0 1px rgba(128, 128, 128, 0.2), inset 0 0 0 4px rgba(128, 128, 128, 0.2);
}
body.custom-scroll ::-webkit-scrollbar-thumb:horizontal {
    border-right-width: 0;
    border-left-width: 0;
    border-top-width: 4px;
    border-bottom-width: 4px;
    -webkit-border-radius: 4px 9px;
}
body.custom-scroll ::-webkit-scrollbar-thumb:hover {
    -webkit-box-shadow: inset 0 0 0 1px rgba(128, 128, 128, 0.9), inset 0 0 0 4px rgba(128, 128, 128, 0.9);
}
/* Markers */
 .marker-highlight-warning {
    position: absolute;
    border-bottom: solid 1px #CCCC00;
    z-index: 1000;
}
.marker-highlight-error {
    position: absolute;
    border-bottom: solid 1px red;
    z-index: 1000;
}
.marker-highlight-info {
    position: absolute;
    border-bottom: solid 1px blue;
    z-index: 1000;
}
#titlebar {
    position: absolute;
    top: 0;
    left: 0;
    right: 0;
    height: 25px;
    font-family:'Monaco', 'Menlo', 'Ubuntu Mono', 'Consolas', 'source-code-pro', monospace;
    font-size: 13px;
    z-index: 1000;
    padding-left: 35px;
    -webkit-app-region: drag;
    -webkit-user-select: none;
    background-color: #ccc;
    color: #fff;
}
#titlebar .windowbuttons {
    position: absolute;
    -webkit-app-region: no-drag;
}
#pathbar-wrapper {
    position: absolute;
    top: 0;
    left: 0;
    right: 0;
    height: 22px;
    overflow-y: hidden;
    font-family:'Monaco', 'Menlo', 'Ubuntu Mono', 'Consolas', 'source-code-pro', monospace;
    font-size: 13px;
    z-index: 1000;
    padding-left: 35px;
    /*-webkit-app-region: drag;*/
    -webkit-user-select: none;
    background-color: #ccc;
    color: #fff;
    border-bottom: 1px solid #aaa;
}
body.mac #titlebar .windowbuttons {
    top: 7px;
    left: 9px;
    width: 54px;
    height: 16px;
}
body.non_mac #titlebar .windowbuttons {
    right: 9px;
    top: 7px;
    width: 54px;
    height: 16px;
}
body.mac .windowbuttons .close {
    display: inline-block;
    width: 16px;
    height: 16px;
    background: url("../img/mac-buttons.png") 0 0;
}
body.mac .windowbuttons .maximize {
    display: inline-block;
    width: 16px;
    height: 16px;
    background: url("../img/mac-buttons.png") 15px 0;
    margin-left: 3px;
}
body.mac .windowbuttons .minimize {
    display: inline-block;
    width: 16px;
    height: 16px;
    background: url("../img/mac-buttons.png") 35px 0;
    margin-left: 3px;
}
body.non_mac .windowbuttons .close {
    display: inline-block;
    width: 16px;
    height: 16px;
    background: url("../img/win-buttons-light.png") 20px 0;
}
body.non_mac .windowbuttons .maximize {
    display: inline-block;
    width: 16px;
    height: 16px;
    background: url("../img/win-buttons-light.png") 0 0;
}
body.non_mac .windowbuttons .minimize {
    display: inline-block;
    width: 16px;
    height: 16px;
    background: url("../img/win-buttons-light.png") 35px 0;
}
#titlebar .fullscreen {
    position: absolute;
    right: 5px;
    top: 2px;
    width: 20px;
    height: 20px;
    background: url("../img/light-fullscreen.png");
    background-size: 20px 20px;
    -webkit-app-region: no-drag;
}
body.non_mac #titlebar .fullscreen {
    position: absolute;
    right: inherit;
    left: 5px;
    top: 2px;
    width: 20px;
    height: 20px;
}
#titlebar .title {
    position: absolute;
    top: 5px;
    left: 60px;
    right: 60px;
    text-align: center;
    color: #000;
}
#titlebar .title img {
    vertical-align: top;
    width: 16px;
    height: 16px;
    margin-right: 6px;
}
#editor0, #editor1, #editor2, #preview-wrapper {
    top: 22px;
}
.ace_ui_button {
    background-color: #0280AA;
    color: #BAEFF3;
}
/* MENU */
 #main-menu {
    position: absolute;
    top: 25px;
    left: 0;
    width: 100%;
    z-index: 99999;
    font-family:'Tahoma';
    font-size: 13px;
    background-color: #ccc;
}
<<<<<<< HEAD
=======
body.native-chrome #main-menu {
    top: 0;
}
body.dark #main-menu {
    background-color: #222;
}
>>>>>>> 2ef64f70
#main-menu > ul > li > ul > li > ul {
    position: absolute;
    top: 0;
    right: -300px;
    width: 300px;
    list-style: none;
    padding: 0;
    margin: 0;
    display: none;
    border: 1px solid #444;
}
#main-menu > ul > li > ul > li > ul > li {
    height: 25px;
    background: #222;
}
#main-menu > ul > li > ul > li > ul > li:hover {
    background: #444;
}
#main-menu > ul > li > ul {
    position: absolute;
    top: 25px;
    left: 0;
    width: 300px;
    list-style: none;
    padding: 0;
    margin: 0;
    display: none;
    border: 1px solid #444;
    z-index: 1000000;
}
#main-menu > ul > li > ul > li {
    position: relative;
    height: 25px;
    background: #222;
}
#main-menu > ul > li > ul > li:hover {
    background: #444;
}
#main-menu > ul {
    list-style: none;
    padding: 0;
    margin: 0 0 0 5px;
}
#main-menu > ul > li {
    position: relative;
    float: left;
    height: 25px;
}
#main-menu > ul > li > a {
    color: #333;
}
#main-menu > ul > li > a {
    color: #333;
}
#main-menu > ul > li:hover {
    background: #444;
}
#main-menu > ul > li:hover > a {
    color: #ddd;
}
#main-menu > ul li:hover > ul {
    display: inline;
}
#main-menu > ul a {
    color: #ddd;
    text-decoration: none;
    padding: 0 7px;
    /* Make the link cover the entire list item-container */
    display: block;
    line-height: 25px;
}
#main-menu > ul a:hover {
    color: #fff;
}
#main-menu > ul > li li.has-children > a::after {
    content:"    ▶";
}
#main-menu .key {
    display: block;
    float: right;
    opacity: 0.5;
}
#main-menu ul.hidden {
    display: none !important;
}
#main-menu li.separator {
    height: 2px !important;
    border-bottom: 1px solid #444 !important;
}
/* PROJECT PICKER */
div.modal-view {
    position: absolute;
    border: solid 1px #fff;
    font-family:'Monaco', 'Menlo', 'Ubuntu Mono', 'Consolas', 'source-code-pro', monospace;
    font-size: 14px;
    padding: 10px;
    left: 5%;
    top: 5%;
    right: 5%;
    bottom: 5%;
    z-index: 1000;
    overflow: hidden;
    color: #000;
    box-shadow: #000 0 0 30px;
    background-color: #eee;
}
body.dark div.modal-view {
    background-color: #333;
    border: solid 1px #000;
    color: #eee;

}
div.modal-view img.logo {
    position: absolute;
}
div.modal-view h1 {
    margin-left: 44px;
    font-size: 20px;
    margin-top: 5px;
}
div.modal-view input[type=text] {
    font-size: 14px;
    font-family:'Monaco', 'Menlo', 'Ubuntu Mono', 'Consolas', 'source-code-pro', monospace;
    width: 100%;
    box-sizing: border-box;
    padding: 5px;
    -webkit-box-sizing: border-box;
    outline-width: 0;
    border: 0;
    color: #333;
    background-color: #fff;
}
body.dark div.modal-view input[type=text] {
    color: #eee;
    background-color: #000;
}
div.modal-view #item-list {
    position: absolute;
    overflow-y: scroll;
    top: 95px;
    left: 10px;
    right: 0;
    bottom: 0;
}
div.modal-view #item-list a {
    display: block;
    position: relative;
    text-decoration: none;
    color: #444;
    font-size: 13px;
    padding: 8px;
    overflow: hidden;
    text-align: left;
    white-space: nowrap;
    padding-left: 35px;
}
body.dark div.modal-view #item-list a {
    color: #CBC9C9;
}
div.modal-view #item-list a img {
    position: absolute;
    left: 8px;
    top: 6px;
    width: 18px;
    height: 18px;
}
body.dark div.modal-view #item-list a img {
    -webkit-filter: invert(100%);
}

div.modal-view #item-list a img.tool {
    position: initial;
    margin-left: 5px;
    width: 10px;
    height: 10px;
    opacity: 0.7;
}

div.modal-view #item-list a img.tool:hover {
    opacity: 1;
}

div.modal-view #item-list div.section {
    padding: 8px;
    background-color: #eee;
}
body.dark div.modal-view #item-list div.section {
    background-color: #222;
}
div.modal-view #item-list a.active {
    background-color: #ccc;
}
body.dark div.modal-view #item-list a.active {
    background-color: #666;
}
#dropbox-tree {
    position: absolute;
    bottom: 5px;
    left: 0;
    right: 0;
    top: 90px;
}
div.modal-view #logout {
    position: absolute;
    top: 14px;
    font-size: 14px;
    right: 15px;
}<|MERGE_RESOLUTION|>--- conflicted
+++ resolved
@@ -38,8 +38,6 @@
     position: relative;
     width: 100%;
     height: 100%;
-<<<<<<< HEAD
-=======
     background-color: #fff;
 }
 #editor-wrapper .webview-wrapper {
@@ -64,7 +62,6 @@
 }
 body.dark #editor-wrapper {
     background-color: #333;
->>>>>>> 2ef64f70
 }
 #sandbox {
     z-index: 500;
@@ -585,15 +582,12 @@
     font-size: 13px;
     background-color: #ccc;
 }
-<<<<<<< HEAD
-=======
 body.native-chrome #main-menu {
     top: 0;
 }
 body.dark #main-menu {
     background-color: #222;
 }
->>>>>>> 2ef64f70
 #main-menu > ul > li > ul > li > ul {
     position: absolute;
     top: 0;
