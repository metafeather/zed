body {
    font-family: Tahoma, Arial;
    overflow: hidden;
    background-color: #fff;
}

#wait-logo {
    position: absolute;
    top: 0;
    bottom: 0;
    left: 0;
    right: 0;
    margin: auto;
}

#editor-wrapper-wrapper {
    position: absolute;
    top: 25px;
    bottom: 0;
    left: 0;
    right: 0;
}

body.native-chrome #editor-wrapper-wrapper {
    top: 0;
}

#editor-wrapper-wrapper.left-tree {
    left: 300px;
}
#editor-wrapper-wrapper.top-menu {
    top: 50px;
}
body.native-chrome #editor-wrapper-wrapper.top-menu {
    top: 25px;
}
#editor-wrapper {
    position: relative;
    width: 100%;
    height: 100%;
}
#editor-wrapper .webview-wrapper {
    position: absolute;
    top: 0;
    left: 0;
    bottom: 0;
    right: 0;
    width: auto;
    height: auto;
    z-index: 1000;
    margin: 30px;
}
#editor-wrapper .webview {
    position: absolute;
    display: block;
    border: 0;
    height: 100%;
    width: 100%;
    background-color: #fff;
    border: 1px solid #000;
}
<<<<<<< HEAD
#sandbox {
=======
body.dark #editor-wrapper {
    background-color: #333;
}
.sandbox {
>>>>>>> c0f406df
    z-index: 500;
    position: absolute;
    left: 50px;
    right: 0;
    top: 50px;
    width: 500px;
    height: 200px;
}
.inactive-editor {
    opacity: 0.80;
}
div.editor-single {
    position: absolute;
    top: 0;
    right: 0;
    bottom: 0;
    left: 0;
}
div.editor-disabled {
    display: none;
}
div.editor-vsplit2-left-0 {
    position: absolute;
    top: 0;
    left: 0;
    bottom: 0;
    width: 50%;
}
div.editor-vsplit2-right-0 {
    position: absolute;
    border-left: 1px solid #aaa;
    top: 0;
    right: 0;
    bottom: 0;
    width: 50%;
}
div.editor-vsplit2-left-1 {
    position: absolute;
    top: 0;
    left: 0;
    bottom: 0;
    width: 33.33%;
}
div.editor-vsplit2-right-1 {
    position: absolute;
    border-left: 1px solid #aaa;
    top: 0;
    right: 0;
    bottom: 0;
    width: 66.66%;
}
div.editor-vsplit2-left-2 {
    position: absolute;
    top: 0;
    left: 0;
    bottom: 0;
    width: 66.66%;
}
div.editor-vsplit2-right-2 {
    position: absolute;
    border-left: 1px solid #aaa;
    top: 0;
    right: 0;
    bottom: 0;
    width: 33.33%;
}
div.editor-vsplit3-left {
    position: absolute;
    top: 0;
    left: 0;
    bottom: 0;
    width: 33.33%;
}
div.editor-vsplit3-middle {
    position: absolute;
    border-left: 1px solid #aaa;
    top: 0;
    bottom: 0;
    left: 50%;
    margin-left: -16.666%;
    width: 33.33%;
}
div.editor-vsplit3-right {
    position: absolute;
    border-left: 1px solid #aaa;
    top: 0;
    right: 0;
    bottom: 0;
    width: 33.3%;
}
div.pathbar-single {
    right: 0;
    left: 0;
}
div.pathbar-disabled {
    display: none;
}
div.pathbar-vsplit2-left-0 {
    left: 0;
    width: 50%;
}
div.pathbar-vsplit2-right-0 {
    right: 0;
    width: 50%;
}
div.pathbar-vsplit2-left-1 {
    left: 0;
    width: 33.33%;
}
div.pathbar-vsplit2-right-1 {
    right: 0;
    width: 66.66%;
}
div.pathbar-vsplit2-left-2 {
    left: 0;
    width: 66.66%;
}
div.pathbar-vsplit2-right-2 {
    right: 0;
    width: 33.33%;
}
div.pathbar-vsplit3-left {
    left: 0;
    width: 33.33%;
}
div.pathbar-vsplit3-middle {
    left: 50%;
    margin-left: -16.666%;
    width: 33.33%;
}
div.pathbar-vsplit3-right {
    right: 0;
    width: 33.3%;
}
div.preview-vsplit2-right-0 {
    position: absolute;
    border-left: 1px solid #aaa;
    top: 0;
    right: 0;
    bottom: 0;
    width: 50%;
}
div.preview-vsplit2-right-1 {
    position: absolute;
    border-left: 1px solid #aaa;
    top: 0;
    right: 0;
    bottom: 0;
    width: 66.66%;
}
div.preview-vsplit2-right-2 {
    position: absolute;
    border-left: 1px solid #aaa;
    top: 0;
    right: 0;
    bottom: 0;
    width: 33.33%;
}
#preview {
    position: absolute;
    display: block;
    border: 0;
    height: 100%;
    width: 100%;
}
#goto {
    position: absolute;
    padding: 0;
    z-index: 1000;
    font-family:'Monaco', 'Menlo', 'Ubuntu Mono', 'Consolas', 'source-code-pro', monospace;
    font-size: 12px;
    top: 4px;
    background: #aaa;
    border-top-right-radius: 5px;
    border-top-left-radius: 5px;
}
#goto input {
    font-size: 12px;
    width: 100%;
    box-sizing: border-box;
    -moz-box-sizing: border-box;
    -webkit-box-sizing: border-box;
    outline-width: 0;
    border: 0;
    padding: 2px 8px 2px 8px;
    font-family:'Monaco', 'Menlo', 'Ubuntu Mono', 'Consolas', 'source-code-pro', monospace;
    background-color: #aaa;
    color: #000;
}
#gotohint {
    border-right: solid 1px #888;
    border-left: solid 1px #888;
    background: #666;
    color: #fff;
    margin-top: -3px;
    padding: 2px;
    font-size: 11px;
}
#results {
    border-right: solid 1px #888;
    border-left: solid 1px #888;
    border-bottom: solid 1px #888;
}
#results .ace_autocomplete {
    position: relative !important;
    box-shadow: none !important;
    width: 100% !important;
    background: none;
    border: 0 !important;
}
.pathbar {
    position: absolute;
    top: 0;
    z-index: 999;
    text-align: center;
    color: #555;
}
.pathbar.active {
    color: #000;
}
.pathbar .path {
    font-family: 'Monaco', 'Menlo', 'Ubuntu Mono', 'Consolas', 'source-code-pro', monospace;
    font-size: 13px;
    font-weight: normal;
    margin-top: 4px;
    /*height: 18px;*/
    margin-left: auto;
    margin-right: auto;
    display: inline-block;
    padding: 2px 8px 4px 8px;
    border-top-right-radius: 5px;
    border-top-left-radius: 5px;
    background-color: #aaa;
    /*-webkit-app-region: no-drag;*/
}
.pathbar .info {
    position: absolute;
    right: 10px;
    top: 6px;
    font-family:'Monaco', 'Menlo', 'Ubuntu Mono', 'Consolas', 'source-code-pro', monospace;
    font-size: 12px;
    color: #777;
}
.pathbar .error {
    color: red;
}
.hidden {
    display: none;
}
.ace_editor.ace_autocomplete {
    width: 400px !important;
}
.ace_autocomplete .ace_completion-highlight {
    text-decoration: underline;
    text-shadow: none !important;
    color: #333 !important;
}
.ace_line-hover {
    border: 0 !important;
    background: #eee !important;
}
.ace_autocomplete .ace_active-line {
    background-color: #eee !important;
}
body .ace_autocomplete .ace_line {
    margin-left: 16px;
}
.actionbox.ace_autocomplete {
    background: #eee !important;
}
.tree {
    position: absolute;
    left: 0;
    bottom: 0;
    width: 300px;
    border-right: solid 1px black;
    background: #fff;
    padding: 0;
    z-index: 999;
    font-family:'Monaco', 'Menlo', 'Ubuntu Mono', 'Consolas', 'source-code-pro', monospace;
    font-size: 12px;
    overflow: scroll;
}
.dynatree-container {
    border: none !important;
    background-color: #fff;
}
#blockui {
    position: absolute;
    font-family:'Monaco', 'Menlo', 'Ubuntu Mono', 'Consolas', 'source-code-pro', monospace;
    font-size: 14px;
    top: 25px;
    left: 0;
    right: 0;
    bottom: 0;
    text-align: center;
    padding-top: 100px;
    z-index: 9999;
    background-color: #fff;
    color: #333;
}
body.native-chrome #blockui {
    top: 0;
}

#blockui img {
}
#dialog {
    position: fixed;
    border: solid 1px #ccc;
    color: #000;
    font-family:'Monaco', 'Menlo', 'Ubuntu Mono', 'Consolas', 'source-code-pro', monospace;
    font-size: 14px;
    padding: 10px;
    left: 50%;
    top: 50%;
    background-color: white;
    z-index: 100;
    overflow: scroll;
}
#dialog input {
    font-size: 14px;
    font-family:'Monaco', 'Menlo', 'Ubuntu Mono', 'Consolas', 'source-code-pro', monospace;
    width: 100%;
    box-sizing: border-box;
    padding: 5px;
    -moz-box-sizing: border-box;
    -webkit-box-sizing: border-box;
    outline-width: 0;
    border-left: 0;
    border-right: 0;
    border-bottom: 1px dotted gray;
    border-top: 0;
}
#dialog div.buttons {
    position: absolute;
    bottom: 5px;
    right: 5px;
}
body.custom-scroll ::-webkit-scrollbar {
    background: none;
}
body.custom-scroll ::-webkit-scrollbar-track-piece {
    margin: 4px;
}
body.custom-scroll ::-webkit-scrollbar-thumb {
    border: solid 0 transparent;
    border-right-width: 4px;
    border-left-width: 4px;
    -webkit-border-radius: 9px 4px;
    -webkit-box-shadow: inset 0 0 0 1px rgba(128, 128, 128, 0.2), inset 0 0 0 4px rgba(128, 128, 128, 0.2);
}
body.custom-scroll ::-webkit-scrollbar-thumb:horizontal {
    border-right-width: 0;
    border-left-width: 0;
    border-top-width: 4px;
    border-bottom-width: 4px;
    -webkit-border-radius: 4px 9px;
}
body.custom-scroll ::-webkit-scrollbar-thumb:hover {
    -webkit-box-shadow: inset 0 0 0 1px rgba(128, 128, 128, 0.9), inset 0 0 0 4px rgba(128, 128, 128, 0.9);
}
/* Markers */
 .marker-highlight-warning {
    position: absolute;
    border-bottom: solid 1px #CCCC00;
    z-index: 1000;
}
.marker-highlight-error {
    position: absolute;
    border-bottom: solid 1px red;
    z-index: 1000;
}
.marker-highlight-info {
    position: absolute;
    border-bottom: solid 1px blue;
    z-index: 1000;
}
#titlebar {
    position: absolute;
    top: 0;
    left: 0;
    right: 0;
    height: 25px;
    font-family:'Monaco', 'Menlo', 'Ubuntu Mono', 'Consolas', 'source-code-pro', monospace;
    font-size: 13px;
    z-index: 1000;
    padding-left: 35px;
    -webkit-app-region: drag;
    -webkit-user-select: none;
    background-color: #ccc;
    color: #fff;
}
#titlebar .windowbuttons {
    position: absolute;
    -webkit-app-region: no-drag;
}
#pathbar-wrapper {
    position: absolute;
    top: 0;
    left: 0;
    right: 0;
    height: 22px;
    overflow-y: hidden;
    font-family:'Monaco', 'Menlo', 'Ubuntu Mono', 'Consolas', 'source-code-pro', monospace;
    font-size: 13px;
    z-index: 1000;
    padding-left: 35px;
    /*-webkit-app-region: drag;*/
    -webkit-user-select: none;
    background-color: #ccc;
    color: #fff;
    border-bottom: 1px solid #aaa;
}
body.mac #titlebar .windowbuttons {
    top: 7px;
    left: 9px;
    width: 54px;
    height: 16px;
}
body.non_mac #titlebar .windowbuttons {
    right: 9px;
    top: 7px;
    width: 54px;
    height: 16px;
}
body.mac .windowbuttons .close {
    display: inline-block;
    width: 16px;
    height: 16px;
    background: url("../img/mac-buttons.png") 0 0;
}
body.mac .windowbuttons .maximize {
    display: inline-block;
    width: 16px;
    height: 16px;
    background: url("../img/mac-buttons.png") 15px 0;
    margin-left: 3px;
}
body.mac .windowbuttons .minimize {
    display: inline-block;
    width: 16px;
    height: 16px;
    background: url("../img/mac-buttons.png") 35px 0;
    margin-left: 3px;
}
body.non_mac .windowbuttons .close {
    display: inline-block;
    width: 16px;
    height: 16px;
    background: url("../img/win-buttons-light.png") 20px 0;
}
body.non_mac .windowbuttons .maximize {
    display: inline-block;
    width: 16px;
    height: 16px;
    background: url("../img/win-buttons-light.png") 0 0;
}
body.non_mac .windowbuttons .minimize {
    display: inline-block;
    width: 16px;
    height: 16px;
    background: url("../img/win-buttons-light.png") 35px 0;
}
#titlebar .fullscreen {
    position: absolute;
    right: 5px;
    top: 2px;
    width: 20px;
    height: 20px;
    background: url("../img/light-fullscreen.png");
    background-size: 20px 20px;
    -webkit-app-region: no-drag;
}
body.non_mac #titlebar .fullscreen {
    position: absolute;
    right: inherit;
    left: 5px;
    top: 2px;
    width: 20px;
    height: 20px;
}
#titlebar .title {
    position: absolute;
    top: 5px;
    left: 60px;
    right: 60px;
    text-align: center;
    color: #000;
}
#titlebar .title img {
    vertical-align: top;
    width: 16px;
    height: 16px;
    margin-right: 6px;
}
#editor0, #editor1, #editor2, #preview-wrapper {
    top: 22px;
}
.ace_ui_button {
    background-color: #0280AA;
    color: #BAEFF3;
}
/* MENU */
 #main-menu {
    position: absolute;
    top: 25px;
    left: 0;
    width: 100%;
    z-index: 99999;
    font-family:'Tahoma';
    font-size: 13px;
    background-color: #ccc;
}
body.native-chrome #main-menu {
    top: 0;
}
#main-menu > ul > li > ul > li > ul {
    position: absolute;
    top: 0;
    right: -300px;
    width: 300px;
    list-style: none;
    padding: 0;
    margin: 0;
    display: none;
    border: 1px solid #444;
}
#main-menu > ul > li > ul > li > ul > li {
    height: 25px;
    background: #222;
}
#main-menu > ul > li > ul > li > ul > li:hover {
    background: #444;
}
#main-menu > ul > li > ul {
    position: absolute;
    top: 25px;
    left: 0;
    width: 300px;
    list-style: none;
    padding: 0;
    margin: 0;
    display: none;
    border: 1px solid #444;
    z-index: 1000000;
}
#main-menu > ul > li > ul > li {
    position: relative;
    height: 25px;
    background: #222;
}
#main-menu > ul > li > ul > li:hover {
    background: #444;
}
#main-menu > ul {
    list-style: none;
    padding: 0;
    margin: 0 0 0 5px;
}
#main-menu > ul > li {
    position: relative;
    float: left;
    height: 25px;
}
#main-menu > ul > li > a {
    color: #333;
}
#main-menu > ul > li > a {
    color: #333;
}
#main-menu > ul > li:hover {
    background: #444;
}
#main-menu > ul > li:hover > a {
    color: #ddd;
}
#main-menu > ul li:hover > ul {
    display: inline;
}
#main-menu > ul a {
    color: #ddd;
    text-decoration: none;
    padding: 0 7px;
    /* Make the link cover the entire list item-container */
    display: block;
    line-height: 25px;
}
#main-menu > ul a:hover {
    color: #fff;
}
#main-menu > ul > li li.has-children > a::after {
    content:"    ▶";
}
#main-menu .key {
    display: block;
    float: right;
    opacity: 0.5;
}
#main-menu ul.hidden {
    display: none !important;
}
#main-menu li.separator {
    height: 2px !important;
    border-bottom: 1px solid #444 !important;
}
/* PROJECT PICKER */
div.modal-view {
    position: absolute;
    border: solid 1px #fff;
    font-family:'Monaco', 'Menlo', 'Ubuntu Mono', 'Consolas', 'source-code-pro', monospace;
    font-size: 14px;
    padding: 10px;
    left: 5%;
    top: 5%;
    right: 5%;
    bottom: 5%;
    z-index: 1000;
    overflow: hidden;
    color: #000;
    box-shadow: #000 0 0 30px;
    background-color: #eee;
}
div.modal-view img.logo {
    position: absolute;
}
div.modal-view h1 {
    margin-left: 44px;
    font-size: 20px;
    margin-top: 5px;
}
div.modal-view input[type=text] {
    font-size: 14px;
    font-family:'Monaco', 'Menlo', 'Ubuntu Mono', 'Consolas', 'source-code-pro', monospace;
    width: 100%;
    box-sizing: border-box;
    padding: 5px;
    -webkit-box-sizing: border-box;
    outline-width: 0;
    border: 0;
    color: #333;
    background-color: #fff;
}
div.modal-view #item-list {
    position: absolute;
    overflow-y: scroll;
    top: 95px;
    left: 10px;
    right: 0;
    bottom: 0;
}
div.modal-view #item-list a {
    display: block;
    position: relative;
    text-decoration: none;
    color: #444;
    font-size: 13px;
    padding: 8px;
    overflow: hidden;
    text-align: left;
    white-space: nowrap;
    padding-left: 35px;
}
div.modal-view #item-list a img {
    position: absolute;
    left: 8px;
    top: 6px;
    width: 18px;
    height: 18px;
}

div.modal-view #item-list a img.tool {
    position: initial;
    margin-left: 5px;
    width: 10px;
    height: 10px;
    opacity: 0.7;
}

div.modal-view #item-list a img.tool:hover {
    opacity: 1;
}

div.modal-view #item-list div.section {
    padding: 8px;
    background-color: #eee;
}
div.modal-view #item-list a.active {
    background-color: #ccc;
}
#dropbox-tree {
    position: absolute;
    bottom: 5px;
    left: 0;
    right: 0;
    top: 90px;
}
div.modal-view #logout {
    position: absolute;
    top: 14px;
    font-size: 14px;
    right: 15px;
}<|MERGE_RESOLUTION|>--- conflicted
+++ resolved
@@ -59,14 +59,7 @@
     background-color: #fff;
     border: 1px solid #000;
 }
-<<<<<<< HEAD
-#sandbox {
-=======
-body.dark #editor-wrapper {
-    background-color: #333;
-}
 .sandbox {
->>>>>>> c0f406df
     z-index: 500;
     position: absolute;
     left: 50px;
