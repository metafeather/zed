/*global define, _ */
define(function(require, exports, module) {
    var eventbus = require("./lib/eventbus");
    var config = require("./config");
    var command = require("./command");
    var InlineAnnotation = require("./lib/inline_annotation");
    var editor = require("./editor");

    /**
     * This parts handles mode handlers, e.g. "change", "preview" etc.
     */

    var handlerFns = {};

    function runSessionHandler(session, handlerName, debounceTimeout, callback) {
        var path = session.filename;
        var mode = session.mode;
        var commandNames = [];

        var editors = editor.getEditors();
        var edit = null;
        
        _.each(editors, function(edit_) {
            if (edit_.getSession() === session) {
                edit = edit_;
            }
        });

        if (!edit) {
            // Session is not currently visible, won't run commands
            return;
        }

        if (mode && mode.handlers[handlerName]) {
            commandNames = commandNames.concat(mode.handlers[handlerName]);
        }
        if (config.getHandlers()[handlerName]) {
            commandNames = commandNames.concat(config.getHandlers()[handlerName]);
        }

        function runCommands() {
            var waitingFor = commandNames.length;
            var results = [];
            var edit = editor.getActiveEditor();
            commandNames.forEach(function(commandName) {
                command.exec(commandName, edit, session, function(err, results_) {
                    if (err) {
                        return callback(err);
                    }
                    results = results.concat(results_);
                    waitingFor--;
                    if (waitingFor === 0) {
                        _.isFunction(callback) && callback(null, results);
                    }
                });
            });
            if (waitingFor === 0) {
                _.isFunction(callback) && callback(null, results);
            }
        }

        if (commandNames.length > 0) {
            if (debounceTimeout) {
                var id = path + ':' + handlerName;
                if (!handlerFns[id]) {
                    handlerFns[id] = _.debounce(runCommands, debounceTimeout);
                }
                handlerFns[id]();
            } else {
                runCommands();
            }
            return true;
        } else {
            _.isFunction(callback) && callback();
            return false;
        }
    }
    
    function runHandler(handlerName, callback) {
        var commandNames = [];
        if (config.getHandlers()[handlerName]) {
            commandNames = commandNames.concat(config.getHandlers()[handlerName]);
        }
        
        var waitingFor = commandNames.length;
        var results = [];
        var edit = editor.getActiveEditor();
        var session = edit.getSession();
        commandNames.forEach(function(commandName) {
            command.exec(commandName, edit, session, function(err, results_) {
                if (err) {
                    return callback(err);
                }
                results = results.concat(results_);
                waitingFor--;
                if (waitingFor === 0) {
                    _.isFunction(callback) && callback(null, results);
                }
            });
        });
        if (waitingFor === 0) {
            _.isFunction(callback) && callback(null, results);
        }
    }

    exports.runSessionHandler = runSessionHandler;

    function setAnnotations(session, annos) {
        annos = annos || [];
        (session.annotations || []).forEach(function(anno) {
            anno.remove();
        });
        session.annotations = [];
        for (var i = 0; i < annos.length; i++) {
            var anno = annos[i];
            // If no endColum, no inline marker is required
            if (anno.endColumn) {
                session.annotations.push(new InlineAnnotation(session, anno));
            }
        }
        session.setAnnotations(annos);
    }

    exports.hook = function() {
<<<<<<< HEAD
        eventbus.once("configchanged", function() {
            runHandler("init");
        });
=======
        eventbus.once("inited", function() {
            runHandler("init");
        });
        eventbus.on("configchanged", function() {
            runHandler("configchanged");
        });
>>>>>>> 9698b6ec
        eventbus.on("sessionchanged", function(session) {
            analyze(session);
        });
        eventbus.on("modeset", function(session) {
            analyze(session);
        });
        eventbus.on("switchsession", function(edit, session) {
            analyze(session, true);
        });

        function analyze(session, instant) {
            runSessionHandler(session, "change");
            runSessionHandler(session, "check", instant ? null : 1000, function(err, annos) {
                setAnnotations(session, annos);
            });
        }

        eventbus.on("preview", function(session) {
            var didPreview = runSessionHandler(session, "preview");
            if (!didPreview) {
                require(["./preview"], function(preview) {
                    preview.showPreview("Not supported.");
                    eventbus.emit("sessionactivityfailed", session, "No preview available");
                });
            }
        });
    };
});<|MERGE_RESOLUTION|>--- conflicted
+++ resolved
@@ -122,18 +122,12 @@
     }
 
     exports.hook = function() {
-<<<<<<< HEAD
-        eventbus.once("configchanged", function() {
-            runHandler("init");
-        });
-=======
         eventbus.once("inited", function() {
             runHandler("init");
         });
         eventbus.on("configchanged", function() {
             runHandler("configchanged");
         });
->>>>>>> 9698b6ec
         eventbus.on("sessionchanged", function(session) {
             analyze(session);
         });
