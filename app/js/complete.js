--- conflicted
+++ resolved
@@ -22,13 +22,6 @@
                 completionListener(edit, delta);
             }
         });
-<<<<<<< HEAD
-
-        eventbus.on("configchanged", function(config) {
-            throttledCompletionListener = _.debounce(completionListener, config.getPreference("continuousCompletionDelay"));
-        });
-=======
->>>>>>> 47f21e46
     };
 
     var completer = {
