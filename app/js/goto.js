/*global define, _, zed*/
define(function(require, exports, module) {
    plugin.consumes = ["eventbus", "ctags", "ui", "editor", "session_manager", "fs", "command"];
    plugin.provides = ["goto"];
    return plugin;

    function plugin(options, imports, register) {
        var fuzzyfind = require("./lib/fuzzyfind");
        var locator = require("./lib/locator");

        var eventbus = imports.eventbus;
        var ctags = imports.ctags;
        var ui = imports.ui;
        var editor = imports.editor;
        var session_manager = imports.session_manager;
        var fs = imports.fs;
        var command = imports.command;

        var fileCache = [];
        var filteredFileCache = [];

        eventbus.declare("loadedfilelist");

        var api = {
            hook: function() {
                eventbus.on("newfilecreated", function(path) {
                    if (fileCache.indexOf(path) === -1) {
                        fileCache.push(path);
                        updateFilteredFileCache();
                    }
                });
                eventbus.on("filedeleted", function(path) {
                    var index = fileCache.indexOf(path);
                    if (index !== -1) {
                        fileCache.splice(index, 1);
                        updateFilteredFileCache();
                    }
                });
                eventbus.on("configchanged", function() {
                    updateFilteredFileCache();
                });
            },
            init: function() {
                fetchFileList();
            },
            fetchFileList: fetchFileList,
            getFileCache: function() {
                return filteredFileCache;
            },
        };

        function hint(phrase, results) {
            if (phrase[0] === ':') {
                if (phrase === ":") {
                    return "Type line number and press <tt>Enter</tt> to jump.";
                } else if (phrase == ":/") {
                    return "Type search phrase and press <tt>Enter</tt> to jump to first match.";
                } else if (phrase == ":|") {
                    return "Type search phrase(case insensitive) and press <tt>Enter</tt> to jump to first match.";
                } else if (phrase[1] === '/') {
                    return "<tt>Enter</tt> jumps to first match for '" + _.escape(phrase.substring(2)) + "'";
                } else if (phrase == ":@") {
                    return "Type symbol name and press <tt>Enter</tt> to jump to it.";
                } else if (phrase[1] === '@') {
                    return "<tt>Enter</tt> jumps to first definition of '" + _.escape(phrase.substring(2)) + "'";
                } else {
                    return "<tt>Enter</tt> jumps to line " + phrase.substring(1);
                }
            } else if (phrase[0] === "@") {
                if (phrase === "@") {
                    return "Type symbol name to jump to within this project.";
                } else {
                    return "<tt>Enter</tt> jumps to the first symbol matching your query.";
                }
            } else if (phrase && (results.length === 0 || phrase[0] === "/")) {
                return "<tt>Return</tt> creates and/or opens this file.";
            } else {
                return "<tt>Return</tt> opens the selected file.";
            }
        }

        function fetchFileList() {
            console.log("Fetching file list...");
            fs.listFiles(function(err, files) {
                if(err) {
                    return console.error("Error listing files", err);
                }
                fileCache = files;
                Object.keys(session_manager.specialDocs).forEach(function(path) {
                    fileCache.push(path);
                });
                updateFilteredFileCache();
                eventbus.emit("loadedfilelist");
            });
        }

        function escapeRegExp(str) {
            return str.replace(/[\-\[\]\/\{\}\(\)\*\+\?\.\\\^\$\|]/g, "\\$&");
        }

        function wildcardToRegexp(str) {
            str = escapeRegExp(str);
            str = str.replace(/\\\*/g, ".*");
            return "^" + str + "$";
        }

        function updateFilteredFileCache() {
            var excludes = zed.getService("config").getPreference("gotoExclude");
            if (!excludes || excludes.length === 0) {
                filteredFileCache = fileCache;
                return;
            }
            var regex = new RegExp(excludes.map(wildcardToRegexp).join("|"));
            filteredFileCache = fileCache.filter(function(path) {
                return !regex.exec(path);
            });
        }

        command.define("Navigate:Goto", {
<<<<<<< HEAD
            doc: "Prompts for the name of a file to edit, opening and creating it if necessary.",
            hook: function() {
                eventbus.on("newfilecreated", function(path) {
                    if (fileCache.indexOf(path) === -1) {
                        fileCache.push(path);
                        updateFilteredFileCache();
                    }
                });
                eventbus.on("filedeleted", function(path) {
                    var index = fileCache.indexOf(path);
                    if (index !== -1) {
                        fileCache.splice(index, 1);
                        updateFilteredFileCache();
                    }
                });
                eventbus.on("configchanged", function() {
                    updateFilteredFileCache();
                });
            },
=======
>>>>>>> 1fbccabf
            exec: function(edit, session, text) {
                if (typeof text !== "string") {
                    text = undefined;
                }
                var currentPos = edit.getCursorPosition();
                var selectionRange = edit.getSelectionRange();

                function filterSymbols(phrase, path) {
                    var tags = ctags.getCTags(path);
                    var symbols = tags.map(function(t) {
                        return t.path + ":" + t.locator + "/" + t.symbol;
                    });
                    var resultList = fuzzyfind(symbols, phrase.substring(1));
                    resultList.forEach(function(result) {
                        var parts = result.path.split('/');
                        result.name = parts[parts.length - 1];
                        result.path = parts.slice(0, -1).join("/");
                        parts = result.path.split(":")[0].split("/");
                        result.meta = parts[parts.length - 1];
                    });
                    return resultList;
                }

                function filter(phrase) {
                    var sessions = session_manager.getSessions();
                    var resultList;
                    var phraseParts = locator.parse(phrase);
                    phrase = phraseParts[0];
                    var loc = phraseParts[1];

                    if (!phrase && loc !== undefined) {
                        if (loc[0] === "@") {
                            resultList = filterSymbols(loc, session.filename);
                        } else {
                            resultList = [];
                        }
                    } else if (phrase[0] === "@") {
                        resultList = filterSymbols(phrase);
                    } else if (phrase[0] === '/') {
                        var results = {};
                        phrase = phrase.toLowerCase();
                        filteredFileCache.forEach(function(file) {
                            var fileNorm = file.toLowerCase();
                            var score = 1;

                            if (sessions[file]) {
                                score = sessions[file].lastUse;
                            }

                            if (fileNorm.substring(0, phrase.length) === phrase) {
                                results[file] = score;
                            }
                        });
                        resultList = [];
                        if (fileCache.indexOf(phrase) === -1) {
                            resultList.push({
                                path: phrase,
                                name: "Create file '" + phrase + "'",
                                meta: "action",
                                score: Infinity
                            });
                        }
                        Object.keys(results).forEach(function(path) {
                            resultList.push({
                                path: path,
                                name: path,
                                score: results[path]
                            });
                        });
                    } else {
                        resultList = fuzzyfind(filteredFileCache, phrase);
                        resultList.forEach(function(result) {
                            result.name = result.path;
                            if (sessions[result.path]) {
                                result.score = sessions[result.path].lastUse;
                            }
                        });
                    }

                    var editors = editor.getEditors();

                    // Filter out paths currently open in an editor
                    resultList = resultList.filter(function(result) {
                        // Filter out files starting with . (TODO: do this properly)
                        if (result.path[1] === ".") {
                            return false;
                        }
                        for (var i = 0; i < editors.length; i++) {
                            if (editors[i].getSession().filename === result.path) {
                                return false;
                            }
                        }
                        return true;
                    });

                    resultList.sort(function(r1, r2) {
                        if (r1.score === r2.score) {
                            return r1.path < r2.path ? -1 : 1;
                        } else {
                            return r2.score - r1.score;
                        }
                    });

                    if (resultList.length === 0 && loc === undefined) {
                        resultList = [{
                            path: phrase,
                            name: "Create file '" + phrase + "'",
                            meta: "action"
                        }];
                    }
                    return resultList;
                }

                // TODO: Clean this up, has gotten messy over time
                ui.filterBox({
                    placeholder: "Path",
                    filter: filter,
                    text: text,
                    currentPath: session.filename,
                    onChange: function(phrase, selectedItem) {
                        var phraseParts = locator.parse(phrase);
                        var loc = phraseParts[1];
                        if (loc && (!phraseParts[0] || phraseParts[0] === session.filename)) {
                            locator.jump(loc, selectionRange, selectedItem);
                        }
                    },
                    hint: hint,
                    onSelect: function(file, phrase) {
                        var currentPath = session.filename;
                        var fileOnly, loc, phraseParts;
                        phraseParts = locator.parse(phrase);
                        if (file !== phrase) {
                            fileOnly = file || currentPath;
                            loc = phraseParts[1];
                        } else {
                            fileOnly = phraseParts[0] || currentPath;
                            loc = phraseParts[1];
                        }
                        // Actual jumping only needs to happen if it's non-local
                        // i.e. if we're not already there (as is the case with local locators)
                        if (phraseParts[0] || !loc) {
                            file = fileOnly + (loc ? ':' + loc : '');
                            session_manager.go(file, edit, session);
                        }
                    },
                    onCancel: function() {
                        edit.moveCursorToPosition(currentPos);
                        edit.clearSelection();
                        editor.switchSession(session, edit);
                    }
                });
            },
            readOnly: true
        });

        command.define("Navigate:Reload Filelist", {
            doc: "Scan the project tree for any new files that were created outside of Zed.",
            exec: fetchFileList,
            readOnly: true
        });

        command.define("Navigate:Path Under Cursor", {
            doc: "Open the filename indicated by the cursor.",
            exec: function(edit, session) {
                var path = editor.getPathUnderCursor();
                command.exec("Navigate:Goto", edit, session, path);
            },
            readOnly: true
        });

        command.define("Navigate:Lookup Symbol", {
            doc: "Prompts you for a symbol to search for in this project.",
            exec: function(edit, session) {
                command.exec("Navigate:Goto", edit, session, "@");
            },
            readOnly: true
        });

        command.define("Navigate:Lookup Symbol In File", {
            doc: "Prompts you for a symbol to search for just within the current file.",
            exec: function(edit, session) {
                command.exec("Navigate:Goto", edit, session, ":@");
            },
            readOnly: true
        });

        command.define("Navigate:Lookup Symbol Under Cursor", {
            doc: "Searches for the word at your cursor within this project.",
            exec: function(edit, session) {
                var ident = editor.getIdentifierUnderCursor();
                command.exec("Navigate:Goto", edit, session, "@" + ident);
            },
            readOnly: true
        });

        register(null, {
            goto: api
        });
    }
});<|MERGE_RESOLUTION|>--- conflicted
+++ resolved
@@ -117,28 +117,7 @@
         }
 
         command.define("Navigate:Goto", {
-<<<<<<< HEAD
             doc: "Prompts for the name of a file to edit, opening and creating it if necessary.",
-            hook: function() {
-                eventbus.on("newfilecreated", function(path) {
-                    if (fileCache.indexOf(path) === -1) {
-                        fileCache.push(path);
-                        updateFilteredFileCache();
-                    }
-                });
-                eventbus.on("filedeleted", function(path) {
-                    var index = fileCache.indexOf(path);
-                    if (index !== -1) {
-                        fileCache.splice(index, 1);
-                        updateFilteredFileCache();
-                    }
-                });
-                eventbus.on("configchanged", function() {
-                    updateFilteredFileCache();
-                });
-            },
-=======
->>>>>>> 1fbccabf
             exec: function(edit, session, text) {
                 if (typeof text !== "string") {
                     text = undefined;
