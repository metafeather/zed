--- conflicted
+++ resolved
@@ -119,15 +119,6 @@
         var imports = setts.imports;
         delete setts.imports;
         expandedConfiguration = superExtend(expandedConfiguration, setts);
-        
-        if(setts.packages && setts.packages.length > 0) {
-            _.each(setts.packages, function(uri) {
-                if(!importedPackages[uri]) {
-                    imports.push("/packages/" + uri.replace(/:/g, '/') + "/config.json");
-                    importedPackages[uri] = true;
-                }
-            });
-        }
 
         if (setts.packages && setts.packages.length > 0) {
             _.each(setts.packages, function(uri) {
@@ -153,10 +144,7 @@
                         next();
                         return;
                     }
-<<<<<<< HEAD
-=======
                     resolveRelativePaths(json, imp);
->>>>>>> 2b494e39
                     expandConfiguration(json, importedPackages, next);
                 }
 
@@ -284,8 +272,6 @@
         });
     }
 
-<<<<<<< HEAD
-=======
     /**
      * This function finds all relative script and import paths
      * (scriptUrl keys and for imports) and replaces them with
@@ -321,7 +307,6 @@
         return configfs;
     };
 
->>>>>>> 2b494e39
     require(["./command", "./session_manager"], function(command, session_manager) {
         command.define("Configuration:Reload", {
             exec: function() {
@@ -351,11 +336,7 @@
             },
             readOnly: true
         });
-<<<<<<< HEAD
-        
-=======
-
->>>>>>> 2b494e39
+
         command.define("Configuration:Show Full", {
             exec: function(edit, session) {
                 session_manager.go("zed::config", edit, session, function(err, session) {
