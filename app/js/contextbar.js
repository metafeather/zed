/*global define, $, _, chrome */
define(function(require, exports, module) {
    var eventbus = require("./lib/eventbus");
    var editor = require("./editor");
    var config = require("./config");
    var options = require("./lib/options");
    var command = require("./command");

<<<<<<< HEAD
    var useragent = require("ace/lib/useragent");
=======
    var barEl;
>>>>>>> f7eca9fa

    eventbus.declare("projecttitlechanged");
    eventbus.declare("sessionactivitystarted"); // session, name
    eventbus.declare("sessionactivitycompleted"); // session, name
    eventbus.declare("sessionactivityfailed"); // session, error

    var winButtons;
    if (useragent.isMac) {
        winButtons = "<div class='close'></div><div class='minimize'></div><div class='maximize'></div>";
    } else {
        winButtons = "<div class='minimize'></div><div class='maximize'></div><div class='close'></div>";
    }
    var barEl = $("<div id='contextbar'><div class='windowbuttons'>" + winButtons + "</div><div class='title'></div><div class='fullscreen'></div>");
    $("body").append(barEl);

    exports.hook = function() {
        eventbus.once("editorloaded", update);
        eventbus.once("ioavailable", update);
        eventbus.on("configchanged", update);
        eventbus.on("projecttitlechanged", update);

        // Editbar stuff
        eventbus.on("splitchange", function() {
            editor.getEditors(true).forEach(function(edit) {
                if (!edit.pathBarEl) {
                    // Bit too early
                    return;
                }
                var editorClasses = _.filter(edit.container.getAttribute("class").split(" "), function(cls) {
                    return cls.indexOf("editor-") === 0;
                });
                var clsToAdd = "editbar-" + editorClasses[0].substring("editor-".length);
                // Remove old editbar-* classes
                var pathBarEl = edit.pathBarEl;
                _.each(pathBarEl.attr("class").split(" "), function(cls) {
                    if (cls.indexOf("editbar-") === 0) {
                        pathBarEl.removeClass(cls);
                    }
                });
                pathBarEl.addClass(clsToAdd);
            });
        });
        eventbus.on("switchsession", switchSession);

        eventbus.once("editorloaded", function() {
            editor.getEditors(true).forEach(function(edit) {
                var el = $("<div class='editbar'><div class='path'></div><div class='info' 'display: none;'></div>");
                barEl.append(el);
                edit.pathBarEl = el;
            });
        });

        eventbus.on("sessionactivitystarted", function(session, description) {
            editor.getEditors().forEach(function(edit) {
                if (edit.getSession() === session) {
                    var infoEl = edit.pathBarEl.find(".info");
                    infoEl.html(description);
                    infoEl.fadeIn();
                }
            });
        });
        eventbus.on("sessionactivitycompleted", function(session) {
            editor.getEditors().forEach(function(edit) {
                if (edit.getSession() === session) {
                    var infoEl = edit.pathBarEl.find(".info");
                    infoEl.fadeOut();
                }
            });
        });
        eventbus.on("sessionactivityfailed", function(session, error) {
            editor.getEditors().forEach(function(edit) {
                if (edit.getSession() === session) {
                    var infoEl = edit.pathBarEl.find(".info");
                    infoEl.fadeIn();
                    infoEl.html('<span class="error">' + error + '</span>');
                    setTimeout(function() {
                        infoEl.fadeOut();
                    }, 3000);
                }
            });
        });
        eventbus.on("splitswitched", function(activeEdit) {
            editor.getEditors(true).forEach(function(edit) {
                if (!edit.pathBarEl) {
                    // Bit too early
                    return;
                }
                if (edit !== activeEdit) {
                    edit.pathBarEl.removeClass("active");
                } else {
                    edit.pathBarEl.addClass("active");
                }
            });
        });
    };

    function update() {
        var barHeight = 46;

        var title = options.get('title');
        var titleEl = barEl.find(".title");
        var win = chrome.app.window.current();

        titleEl.html("<img src='img/zed-small.png'/>" + title + " ");

        var buttonsEl = barEl.find(".windowbuttons");
        if (useragent.isMac) {
            buttonsEl.mousemove(function() {
                buttonsEl.find("div").css("background-position-y", '-16px');
            });
            buttonsEl.mouseout(function() {
                buttonsEl.find("div").css("background-position-y", '0');
            });
        }
        buttonsEl.find(".close").click(function() {
            win.close();
        });
        buttonsEl.find(".minimize").click(function() {
            win.minimize();
        });
        buttonsEl.find(".maximize").click(function() {
            if (win.isMaximized()) {
                win.restore();
            } else {
                win.maximize();
            }
        });
        barEl.find(".fullscreen").click(function() {
            if (win.isFullscreen()) {
                win.restore();
            } else {
                win.fullscreen();
            }
        });

        editor.getEditors(true).forEach(function(edit) {
            $(edit.container).css("top", barHeight + "px");
            edit.resize();
        });
        $("#preview-wrapper").css("top", barHeight + "px");
    }

    function switchSession(edit, session) {
        var filename = session.filename;
        edit.pathBarEl.find('.path').text(filename + (session.readOnly ? " [Read Only]" : ""));
        edit.pathBarEl.find('.info').html("");
    }

    command.define("Configuration:Preferences:Toggle Context Bar", {
        exec: function() {
            config.togglePreference("showContextBar");
        },
        readOnly: true
    });
});<|MERGE_RESOLUTION|>--- conflicted
+++ resolved
@@ -6,11 +6,8 @@
     var options = require("./lib/options");
     var command = require("./command");
 
-<<<<<<< HEAD
     var useragent = require("ace/lib/useragent");
-=======
     var barEl;
->>>>>>> f7eca9fa
 
     eventbus.declare("projecttitlechanged");
     eventbus.declare("sessionactivitystarted"); // session, name
@@ -42,11 +39,11 @@
                 var editorClasses = _.filter(edit.container.getAttribute("class").split(" "), function(cls) {
                     return cls.indexOf("editor-") === 0;
                 });
-                var clsToAdd = "editbar-" + editorClasses[0].substring("editor-".length);
-                // Remove old editbar-* classes
+                var clsToAdd = "pathbar-" + editorClasses[0].substring("editor-".length);
+                // Remove old pathbar-* classes
                 var pathBarEl = edit.pathBarEl;
                 _.each(pathBarEl.attr("class").split(" "), function(cls) {
-                    if (cls.indexOf("editbar-") === 0) {
+                    if (cls.indexOf("pathbar-") === 0) {
                         pathBarEl.removeClass(cls);
                     }
                 });
@@ -57,7 +54,7 @@
 
         eventbus.once("editorloaded", function() {
             editor.getEditors(true).forEach(function(edit) {
-                var el = $("<div class='editbar'><div class='path'></div><div class='info' 'display: none;'></div>");
+                var el = $("<div class='pathbar'><div class='path'></div><div class='info' 'display: none;'></div>");
                 barEl.append(el);
                 edit.pathBarEl = el;
             });
